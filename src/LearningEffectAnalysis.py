#!/usr/bin/env python3
"""GUI application for analyzing learning effects in trial-based data."""

import threading
import tkinter
from pathlib import Path
import traceback

import customtkinter as ctk
import pandas as pd
from tkinter import filedialog, messagebox

from analysis_core import (
    load_default_paths,
    save_default_paths,
    extract_trial_number,
    load_series_from_file,
    find_timeline_file,
    load_timeline,
    load_trial_series_from_id,
    gather_means_timeline,
    gather_means_outcome,
    run_analysis,
)
import gui_animations as anim


class TrialAnalyzerApp(ctk.CTk):
    """Main application window for the Trial Analyzer."""

    def __init__(self) -> None:
        super().__init__()
        self.title("Trial Analyzer")
        self.geometry("800x700")
        ctk.set_appearance_mode("System")
        ctk.set_default_color_theme("blue")

        # --- Initialize State Variables ---
        default_paths = load_default_paths()
        self.data_root_var = ctk.StringVar(value=default_paths["data_root"])
        self.timeline_dir_var = ctk.StringVar(value=default_paths["timeline_dir"])
        self.analysis_mode_var = ctk.StringVar(value="timeline")
        self.outcome_var = ctk.StringVar(value="Win")
        self.n_var = ctk.IntVar(value=10)
        self.results_df = None

        # --- Build Menu Bar ---
        menu = tkinter.Menu(self)
        file_menu = tkinter.Menu(menu, tearoff=0)
        file_menu.add_command(label="Exit", command=self.quit)
        menu.add_cascade(label="File", menu=file_menu)
        self.config(menu=menu)

        # --- Build Input Frame ---
        self.input_frame = ctk.CTkFrame(self)
        self.input_frame.pack(fill="x", padx=20, pady=10)

        mode_frame = ctk.CTkFrame(self.input_frame)
        mode_frame.grid(row=0, column=0, columnspan=4, pady=(5, 10), sticky="w")
        ctk.CTkLabel(mode_frame, text="Analysis Mode:").pack(side="left", padx=5)
        ctk.CTkRadioButton(mode_frame, text="Timeline-based (First N vs Last N)",
                           variable=self.analysis_mode_var,
                           value="timeline", command=self.toggle_mode).pack(side="left", padx=10)
        ctk.CTkRadioButton(mode_frame, text="Outcome-based (e.g., First N Wins vs Last N Wins)",
                           variable=self.analysis_mode_var,
                           value="outcome", command=self.toggle_mode).pack(side="left", padx=10)

        ctk.CTkLabel(self.input_frame, text="Trial Data Root:").grid(row=1, column=0, sticky="w", padx=5, pady=5)
        ctk.CTkEntry(self.input_frame, textvariable=self.data_root_var, width=450).grid(row=1, column=1, padx=5, pady=5)
        ctk.CTkButton(self.input_frame, text="Browse...", command=self.browse_data_folder).grid(row=1, column=2, padx=5, pady=5)
        ctk.CTkButton(self.input_frame, text="Save Paths as Default", command=self.save_defaults).grid(row=1, column=3, rowspan=2, padx=5, pady=5, sticky="ns")

        self.timeline_label = ctk.CTkLabel(self.input_frame, text="Timeline Files Folder:")
        self.timeline_label.grid(row=2, column=0, sticky="w", padx=5, pady=5)
        self.timeline_entry = ctk.CTkEntry(self.input_frame, textvariable=self.timeline_dir_var, width=450)
        self.timeline_entry.grid(row=2, column=1, padx=5, pady=5)
        self.timeline_browse_btn = ctk.CTkButton(self.input_frame, text="Browse...", command=self.browse_timeline_folder)
        self.timeline_browse_btn.grid(row=2, column=2, padx=5, pady=5)

        self.outcome_label = ctk.CTkLabel(self.input_frame, text="Select Outcome:")
        self.outcome_dropdown = ctk.CTkOptionMenu(self.input_frame, variable=self.outcome_var, values=["Win", "Loss"])

        ctk.CTkLabel(self.input_frame, text="Trials (first/last N):").grid(row=3, column=0, sticky="w", padx=5, pady=5)
        ctk.CTkEntry(self.input_frame, textvariable=self.n_var, width=80).grid(row=3, column=1, sticky="w", padx=5, pady=5)

        # --- Build Action Buttons Frame ---
        self.btn_frame = ctk.CTkFrame(self)
        self.btn_frame.pack(fill="x", padx=20)
        self.run_btn = ctk.CTkButton(self.btn_frame, text="Run Analysis", command=self.start_analysis)
        self.run_btn.pack(side="left", pady=10)
        self.export_btn = ctk.CTkButton(self.btn_frame, text="Export Results", state="disabled", command=self.export)
        self.export_btn.pack(side="left", padx=10)
        self.progress = ctk.CTkProgressBar(btn_frame, mode="indeterminate")
        self.progress.pack(side="left", fill="x", expand=True, padx=10)
        self.progress.stop()
        self.progress.pack_forget()

        # --- Build Log Textbox ---
        self.log_box = ctk.CTkTextbox(self, width=700, height=350)
        self.log_box.pack(padx=20, pady=10, fill="both", expand=True)

        self.toggle_mode()

<<<<<<< HEAD
    # ------------------------------------------------------------------
    # GUI helper methods
    # ------------------------------------------------------------------
    def toggle_mode(self) -> None:
        """Animate switching between analysis modes."""
        mode = self.analysis_mode_var.get()
        def update_widgets() -> None:
            if mode == "timeline":
                self.timeline_label.grid()
                self.timeline_entry.grid()
                self.timeline_browse_btn.grid()
                self.outcome_label.grid_remove()
                self.outcome_dropdown.grid_remove()
            else:
                self.timeline_label.grid_remove()
                self.timeline_entry.grid_remove()
                self.timeline_browse_btn.grid_remove()
                self.outcome_label.grid(row=2, column=0, sticky="w", padx=5, pady=5)
                self.outcome_dropdown.grid(row=2, column=1, sticky="w", padx=5, pady=5)
        anim.fade_window(self, update_widgets)

    def _log(self, message: str) -> None:
        tag = f"line_{self.log_box.index('end')}"
        self.log_box.insert("end", message + "\n", tag)
=======
        # Ensure the window is wide enough for all widgets
        self._adjust_window_width()

    def toggle_mode(self):
        """Shows/hides GUI elements based on the selected analysis mode."""
        mode = self.analysis_mode_var.get()
        if mode == "timeline":
            # Show timeline widgets
            self.timeline_label.grid()
            self.timeline_entry.grid()
            self.timeline_browse_btn.grid()
            # Hide outcome widgets
            self.outcome_label.grid_remove()
            self.outcome_dropdown.grid_remove()
        else:  # mode == "outcome"
            # Hide timeline widgets
            self.timeline_label.grid_remove()
            self.timeline_entry.grid_remove()
            self.timeline_browse_btn.grid_remove()
            # Show outcome widgets
            self.outcome_label.grid(row=2, column=0, sticky="w", padx=5, pady=5)
            self.outcome_dropdown.grid(row=2, column=1, sticky="w", padx=5, pady=5)

    def _adjust_window_width(self):
        """Dynamically widens the window so all widgets remain visible."""
        self.update_idletasks()
        required_width = max(
            self.input_frame.winfo_reqwidth(),
            self.btn_frame.winfo_reqwidth(),
            self.log_box.winfo_reqwidth(),
        ) + 40
        current_height = self.winfo_height() or 700
        self.geometry(f"{required_width}x{current_height}")

    def _log(self, message: str):
        self.log_box.insert("end", message + "\n")
>>>>>>> 1935c7df
        self.log_box.see("end")
        anim.fade_log(self.log_box, tag)

    def browse_data_folder(self) -> None:
        path = filedialog.askdirectory(title="Select Trial Data Root Folder")
        if path:
            self.data_root_var.set(path)

    def browse_timeline_folder(self) -> None:
        path = filedialog.askdirectory(title="Select Folder Containing All Timeline Files")
        if path:
            self.timeline_dir_var.set(path)

    def save_defaults(self) -> None:
        data_path = self.data_root_var.get()
        timeline_path = self.timeline_dir_var.get()
        if not Path(data_path).is_dir():
            messagebox.showerror("Error", "Cannot save: Data Root directory does not exist.")
            return
        save_default_paths(data_path, timeline_path)
        anim.popup(self, "Saved", "Default paths have been set.")

    def start_analysis(self) -> None:
        """Initiate the analysis in a background thread."""
        anim.pulse(self.run_btn)
        self.run_btn.configure(state="disabled")
        self.export_btn.configure(state="disabled")
        self.log_box.delete("1.0", "end")
        self.results_df = None

        params = {
            "mode": self.analysis_mode_var.get(),
            "data_root": Path(self.data_root_var.get()),
            "n_trials": self.n_var.get(),
            "timeline_dir": Path(self.timeline_dir_var.get()),
            "outcome": self.outcome_var.get(),
        }
        self.progress.pack(side="left", fill="x", expand=True, padx=10)
        self.progress.start()
        threading.Thread(target=self._run_analysis_thread, args=(params,), daemon=True).start()

    def _run_analysis_thread(self, params: dict) -> None:
        """Run the analysis and update the UI when done."""
        try:
            if not params["data_root"].is_dir():
                self._log("Error: Data Root directory not found.")
                return
            if params["mode"] == "timeline" and not params["timeline_dir"].is_dir():
                self._log("Error: Timeline directory not found.")
                return
            self._log("Analysis started...")
            df = run_analysis(params, logger=self._log)
            self.results_df = df
            self._log("\n--- Analysis Complete ---")
            if df.empty:
                self._log("Analysis finished, but no data was successfully processed.")
            else:
                sig = df[df["p_value"] < 0.05]
                if sig.empty:
                    self._log(f"No significant results found at α=0.05 across {len(df)} variables.")
                else:
                    self._log(f"Found {len(sig)} Significant Results (p < 0.05):")
                    for _, row in sig.iterrows():
                        direction = "HIGHER" if row.Mean_Last > row.Mean_First else "LOWER"
                        summary = (
                            f"On average, {row.Variable} was significantly {direction} "
                            f"in the Last {params['n_trials']} trials."
                        )
                        results_line = (
                            f"Cond: {row.Condition:<20} | Var: {row.Variable:<30} | "
                            f"Test: {row.Test:<15} | p={row.p_value:.4f}"
                        )
                        means_line = (
                            f"  (First {params['n_trials']} Avg: {row.Mean_First:.3f}, "
                            f"Last {params['n_trials']} Avg: {row.Mean_Last:.3f})"
                        )
                        self._log(f"\n{summary}\n{results_line}\n{means_line}")
                self.export_btn.configure(state="normal")
        except Exception:
            self._log("\nA critical error occurred during analysis.")
            self._log(traceback.format_exc())
        finally:
            self.progress.stop()
            self.progress.pack_forget()
            self.run_btn.configure(state="normal")

    def export(self) -> None:
        """Export the results DataFrame to Excel."""
        if self.results_df is None or self.results_df.empty:
            messagebox.showwarning("No Results", "There are no results to export.")
            return
        filepath = filedialog.asksaveasfilename(
            defaultextension=".xlsx",
            filetypes=[("Excel files", "*.xlsx"), ("All files", "*.*")],
            title="Save Results As",
        )
        if not filepath:
            return
        try:
            with pd.ExcelWriter(filepath, engine="xlsxwriter") as writer:
                self.results_df.to_excel(writer, sheet_name="Analysis_Results", index=False)
                workbook, worksheet = writer.book, writer.sheets["Analysis_Results"]
                center_format = workbook.add_format({"align": "center", "valign": "vcenter"})
                for i, col in enumerate(self.results_df.columns):
                    col_len = max(self.results_df[col].astype(str).map(len).max(), len(col))
                    worksheet.set_column(i, i, col_len + 4, center_format)
            anim.pulse(self.export_btn)
            anim.popup(self, "Success", f"Results successfully exported to\n{filepath}")
        except Exception as e:
            messagebox.showerror("Export Error", f"Could not save file.\nError: {e}")
            self._log(traceback.format_exc())


if __name__ == "__main__":
    app = TrialAnalyzerApp()
    app.mainloop()<|MERGE_RESOLUTION|>--- conflicted
+++ resolved
@@ -101,7 +101,7 @@
 
         self.toggle_mode()
 
-<<<<<<< HEAD
+
     # ------------------------------------------------------------------
     # GUI helper methods
     # ------------------------------------------------------------------
@@ -126,44 +126,7 @@
     def _log(self, message: str) -> None:
         tag = f"line_{self.log_box.index('end')}"
         self.log_box.insert("end", message + "\n", tag)
-=======
-        # Ensure the window is wide enough for all widgets
-        self._adjust_window_width()
-
-    def toggle_mode(self):
-        """Shows/hides GUI elements based on the selected analysis mode."""
-        mode = self.analysis_mode_var.get()
-        if mode == "timeline":
-            # Show timeline widgets
-            self.timeline_label.grid()
-            self.timeline_entry.grid()
-            self.timeline_browse_btn.grid()
-            # Hide outcome widgets
-            self.outcome_label.grid_remove()
-            self.outcome_dropdown.grid_remove()
-        else:  # mode == "outcome"
-            # Hide timeline widgets
-            self.timeline_label.grid_remove()
-            self.timeline_entry.grid_remove()
-            self.timeline_browse_btn.grid_remove()
-            # Show outcome widgets
-            self.outcome_label.grid(row=2, column=0, sticky="w", padx=5, pady=5)
-            self.outcome_dropdown.grid(row=2, column=1, sticky="w", padx=5, pady=5)
-
-    def _adjust_window_width(self):
-        """Dynamically widens the window so all widgets remain visible."""
-        self.update_idletasks()
-        required_width = max(
-            self.input_frame.winfo_reqwidth(),
-            self.btn_frame.winfo_reqwidth(),
-            self.log_box.winfo_reqwidth(),
-        ) + 40
-        current_height = self.winfo_height() or 700
-        self.geometry(f"{required_width}x{current_height}")
-
-    def _log(self, message: str):
-        self.log_box.insert("end", message + "\n")
->>>>>>> 1935c7df
+
         self.log_box.see("end")
         anim.fade_log(self.log_box, tag)
 
